--- conflicted
+++ resolved
@@ -434,11 +434,11 @@
         proxysig = Signal(int)
         statssig = Signal(str)
 
-<<<<<<< HEAD
+ 25hvkm-codex/fix-proxy-loading-and-multi-threading-logic
         def __init__(self, accounts_file: Path, proxies_file: Optional[Path], out_root: Path, proxy_url: Optional[str], proxy_ttl_min: int, acc_conc: int, retries_account: int, note_conc: int, download_timeout: float, no_proxy: bool = False, extended_log: bool = False):
-=======
+
         def __init__(self, accounts_file: Path, proxies_file: Optional[Path], out_root: Path, proxy_url: Optional[str], proxy_ttl_min: int, acc_conc: int, retries_account: int, note_conc: int, download_timeout: float, no_proxy: bool = False):
->>>>>>> dfeeaa25
+ main
             super().__init__()
             self.accounts_file = accounts_file
             self.proxies_file = proxies_file
@@ -450,10 +450,9 @@
             self.note_conc = note_conc
             self.download_timeout = download_timeout
             self.no_proxy = no_proxy
-<<<<<<< HEAD
             self.extended_log = extended_log
-=======
->>>>>>> dfeeaa25
+
+ main
             self.rot = ProxyRotator(read_lines(proxies_file) if proxies_file else [], proxy_ttl_min, proxy_url, not no_proxy)
             
         def set_proxy_url(self, url: Optional[str]):
@@ -503,11 +502,11 @@
 
                 self.proxysig.emit(self.rot.count())
                 try:
-<<<<<<< HEAD
+ 
                     await run_batch(self.accounts_file, self.out_root, self.rot, self.acc_conc, self.retries_account, self.note_conc, self.download_timeout, log_cb, stats_cb, self.extended_log)
-=======
+
                     await run_batch(self.accounts_file, self.out_root, self.rot, self.acc_conc, self.retries_account, self.note_conc, self.download_timeout, log_cb, stats_cb)
->>>>>>> dfeeaa25
+ main
                 except Exception as e:
                     self.logsig.emit(f"ERROR: {e}")
 
@@ -531,11 +530,11 @@
             lay.addWidget(self.poolEdit)
             self.noProxyChk = QCheckBox("Без прокси")
             lay.addWidget(self.noProxyChk)
-<<<<<<< HEAD
+
             self.verboseChk = QCheckBox("Расширенный лог")
             lay.addWidget(self.verboseChk)
-=======
->>>>>>> dfeeaa25
+
+ main
             self.proxyCountLbl = QLabel("Proxies: 0")
             self.refreshBtn = QPushButton("Refresh proxies")
             prow = QHBoxLayout(); prow.addWidget(self.proxyCountLbl); prow.addWidget(self.refreshBtn); lay.addLayout(prow)
@@ -598,10 +597,10 @@
                 note_conc=self.spinNote.value(),
                 download_timeout=180.0,
                 no_proxy=self.noProxyChk.isChecked(),
-<<<<<<< HEAD
+ 25hvkm-codex/fix-proxy-loading-and-multi-threading-logic
                 extended_log=self.verboseChk.isChecked(),
-=======
->>>>>>> dfeeaa25
+
+ main
             )
             self.worker.logsig.connect(self.onLog)
             self.worker.finsig.connect(self.onFin)
@@ -666,10 +665,10 @@
     parser.add_argument("--proxy-ttl", type=int, default=10, help="Proxy TTL minutes")
     parser.add_argument("--timeout", type=float, default=180.0, help="Download timeout")
     parser.add_argument("--no-proxy", action="store_true", help="Disable proxy usage")
-<<<<<<< HEAD
+
     parser.add_argument("--extended-log", action="store_true", help="Show server responses")
-=======
->>>>>>> dfeeaa25
+
+ main
     args = parser.parse_args()
 
     rot = ProxyRotator(
@@ -684,11 +683,11 @@
             print(msg)
         def stats_cb(i: int, g: int, b: int, e: int):
             print(f"In work: {i} | Good: {g} | Bad: {b} | Error: {e}")
-<<<<<<< HEAD
+ 25hvkm-codex/fix-proxy-loading-and-multi-threading-logic
         await run_batch(Path(args.accounts), Path(args.out), rot, args.threads_acc, args.retries, args.threads_note, args.timeout, log_cb, stats_cb, args.extended_log)
-=======
+
         await run_batch(Path(args.accounts), Path(args.out), rot, args.threads_acc, args.retries, args.threads_note, args.timeout, log_cb, stats_cb)
->>>>>>> dfeeaa25
+ main
 
     if sys.platform.startswith('win'):
         try:
@@ -711,8 +710,8 @@
             except Exception:
                 pass
         w = App(); w.resize(1000, 720); w.show()
-<<<<<<< HEAD
-=======
-
->>>>>>> dfeeaa25
+
+
+
+ main
         sys.exit(app.exec())